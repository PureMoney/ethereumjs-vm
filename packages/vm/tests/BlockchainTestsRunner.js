const level = require('level')
const levelMem = require('level-mem')
const { addHexPrefix, toBuffer } = require('ethereumjs-util')
const Trie = require('merkle-patricia-tree').SecureTrie
const { Block, BlockHeader } = require('@ethereumjs/block')
const Blockchain = require('@ethereumjs/blockchain').default
const Common = require('@ethereumjs/common').default
const { setupPreConditions, verifyPostConditions, getDAOCommon } = require('./util.js')

module.exports = async function runBlockchainTest(options, testData, t) {
  // ensure that the test data is the right fork data

  if (testData.network != options.forkConfigTestSuite) {
    t.comment('skipping test: no data available for ' + options.forkConfigTestSuite)
    return
  }

  const blockchainDB = levelMem()
  const cacheDB = level('./.cachedb')
  const state = new Trie()

  let validate = false
  // Only run with block validation when sealEngine present in test file
  // and being set to Ethash PoW validation
  if (testData.sealEngine && testData.sealEngine === 'Ethash') {
    validate = true
  }

<<<<<<< HEAD
  const common =
    options.forkConfigTestSuite == 'HomesteadToDaoAt5'
      ? getDAOCommon(5)
      : new Common('mainnet', options.forkConfigVM)
=======
  let eips = []
  if (options.forkConfigVM == 'berlin') {
    // currently, the BLS tests run on the Berlin network, but our VM does not activate EIP2537 
    // if you run the Berlin HF
    eips = [2537]
  }

  let common
  if (options.forkConfigTestSuite == "HomesteadToDaoAt5") {
    common = getDAOCommon(5)
  } else {
    common = new Common({ chain: 'mainnet', hardfork: options.forkConfigVM, eips })
  }
>>>>>>> d246b2b2

  const blockchain = new Blockchain({
    db: blockchainDB,
    common,
    validateBlocks: validate,
    validatePow: validate,
  })

  if (validate) {
    blockchain.ethash.cacheDB = cacheDB
  }

  let VM
  if (options.dist) {
    VM = require('../dist/index.js').default
  } else {
    VM = require('../lib/index').default
  }

  const vm = new VM({
    state,
    blockchain,
    common
  })

  const genesisBlock = new Block(undefined, { common })

  // set up pre-state
  await setupPreConditions(vm.stateManager._trie, testData)

  // create and add genesis block
  genesisBlock.header = new BlockHeader(formatBlockHeader(testData.genesisBlockHeader), {
    common,
  })

  t.ok(vm.stateManager._trie.root.equals(genesisBlock.header.stateRoot), 'correct pre stateRoot')

  if (testData.genesisRLP) {
    const rlp = toBuffer(testData.genesisRLP)
    t.ok(genesisBlock.serialize().equals(rlp), 'correct genesis RLP')
  }

  await blockchain.putGenesis(genesisBlock)

  async function handleError(error, expectException, cacheDB) {
    if (expectException) {
      t.pass(`Expected exception ${expectException}`)
    } else {
      console.log(error)
      t.fail(error)
    }
    await cacheDB.close()
  }

  const numBlocks = testData.blocks.length
  let currentBlock = 0
  let lastBlock = false
  for (const raw of testData.blocks) {
    currentBlock++
    lastBlock = currentBlock == numBlocks
    const paramFork = `expectException${options.forkConfigTestSuite}`
    // Two naming conventions in ethereum/tests to indicate "exception occurs on all HFs" semantics
    // Last checked: ethereumjs-testing v1.3.1 (2020-05-11)
    const paramAll1 = 'expectExceptionALL'
    const paramAll2 = 'expectException'
    const expectException = raw[paramFork]
      ? raw[paramFork]
      : raw[paramAll1] || raw[paramAll2] || raw.blockHeader == undefined

    try {
      const block = new Block(Buffer.from(raw.rlp.slice(2), 'hex'), {
        common,
      })

      try {
        await blockchain.putBlock(block)
      } catch (error) {
        await handleError(error, expectException, cacheDB)
        return
      }

      // This is a trick to avoid generating the canonical genesis
      // state. Generating the genesis state is not needed because
      // blockchain tests come with their own `pre` world state.
      // TODO: Add option to `runBlockchain` not to generate genesis state.
      vm._common.genesis().stateRoot = vm.stateManager._trie.root

      await vm.runBlockchain()

      const headBlock = await vm.blockchain.getHead()

      if (testData.lastblockhash.substr(0, 2) === '0x') {
        // fix for BlockchainTests/GeneralStateTests/stRandom/*
        testData.lastblockhash = testData.lastblockhash.substr(2)
      }
      if (expectException !== undefined && lastBlock) {
        // only check last block hash on last block
        t.equal(headBlock.hash().toString('hex'), testData.lastblockhash, 'last block hash')
      }

      // if the test fails, then block.header is the prej because
      // vm.runBlock has a check that prevents the actual postState from being
      // imported if it is not equal to the expected postState. it is useful
      // for debugging to skip this, so that verifyPostConditions will compare
      // testData.postState to the actual postState, rather than to the preState.
      if (!options.debug) {
        // make sure the state is set before checking post conditions
        vm.stateManager._trie.root = headBlock.header.stateRoot
      }

      if (options.debug) {
        await verifyPostConditions(state, testData.postState, t)
      }
      if (expectException !== undefined && lastBlock) {
        t.equal(
          blockchain.meta.rawHead.toString('hex'),
          testData.lastblockhash,
          'correct header block',
        )
      }

      await cacheDB.close()
    } catch (error) {
      await handleError(error, expectException, cacheDB)
      return
    }
  }
}

function formatBlockHeader(data) {
  const r = {}
  const keys = Object.keys(data)
  keys.forEach(function (key) {
    r[key] = addHexPrefix(data[key])
  })
  return r
}<|MERGE_RESOLUTION|>--- conflicted
+++ resolved
@@ -26,26 +26,19 @@
     validate = true
   }
 
-<<<<<<< HEAD
-  const common =
-    options.forkConfigTestSuite == 'HomesteadToDaoAt5'
-      ? getDAOCommon(5)
-      : new Common('mainnet', options.forkConfigVM)
-=======
   let eips = []
   if (options.forkConfigVM == 'berlin') {
-    // currently, the BLS tests run on the Berlin network, but our VM does not activate EIP2537 
+    // currently, the BLS tests run on the Berlin network, but our VM does not activate EIP2537
     // if you run the Berlin HF
     eips = [2537]
   }
 
   let common
-  if (options.forkConfigTestSuite == "HomesteadToDaoAt5") {
+  if (options.forkConfigTestSuite == 'HomesteadToDaoAt5') {
     common = getDAOCommon(5)
   } else {
-    common = new Common({ chain: 'mainnet', hardfork: options.forkConfigVM, eips })
+    common = new Common({ chain: 'mainnet', hardfork: options.forkConfigVM, eips })
   }
->>>>>>> d246b2b2
 
   const blockchain = new Blockchain({
     db: blockchainDB,
@@ -68,7 +61,7 @@
   const vm = new VM({
     state,
     blockchain,
-    common
+    common,
   })
 
   const genesisBlock = new Block(undefined, { common })
